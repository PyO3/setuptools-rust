import os
import sys
import sysconfig
import logging

from typing import List, Literal, Optional, Set, Tuple, Type, TypeVar, cast
from functools import partial

from setuptools.command.build_ext import build_ext

from setuptools.command.install import install
from setuptools.command.install_lib import install_lib
from setuptools.command.install_scripts import install_scripts
from setuptools.command.sdist import sdist
from setuptools.dist import Distribution

from ._utils import Env, run_subprocess
from .build import _get_bdist_wheel_cmd
from .extension import Binding, RustBin, RustExtension, Strip

try:
    from setuptools.command.bdist_wheel import bdist_wheel
except ImportError:
    try:  # old version of setuptools
        from wheel.bdist_wheel import bdist_wheel  # type: ignore[no-redef]
    except ImportError:
        bdist_wheel = None  # type: ignore[assignment,misc]

if sys.version_info[:2] >= (3, 11):
    from tomllib import load as toml_load
else:
    try:
        from tomli import load as toml_load
    except ImportError:
        from setuptools.extern.tomli import load as toml_load


logger = logging.getLogger(__name__)

T = TypeVar("T", bound=RustExtension)


def add_rust_extension(dist: Distribution) -> None:
    sdist_base_class = cast(Type[sdist], dist.cmdclass.get("sdist", sdist))
    sdist_options = sdist_base_class.user_options.copy()
    sdist_boolean_options = sdist_base_class.boolean_options.copy()
    sdist_negative_opt = sdist_base_class.negative_opt.copy()
    sdist_options.extend(
        [
            ("vendor-crates", None, "vendor Rust crates"),
            (
                "no-vendor-crates",
                None,
<<<<<<< HEAD
                "don't vendor Rust crates.[default; enable with --vendor-crates]",
=======
                "don't vendor Rust crates. [default; enable with --vendor-crates]",
>>>>>>> 52bc8d7a
            ),
        ]
    )
    sdist_boolean_options.append("vendor-crates")
    sdist_negative_opt["no-vendor-crates"] = "vendor-crates"

    # Patch dist to include console_scripts for Exec binding
    console_scripts = []
    for ext in dist.rust_extensions:  # type: ignore[attr-defined]
        console_scripts.extend(ext.entry_points())

    if console_scripts:
        if not dist.entry_points:  # type: ignore[attr-defined]
            dist.entry_points = {"console_scripts": console_scripts}  # type: ignore[attr-defined]
        else:
            ep_scripts = dist.entry_points.get("console_scripts")  # type: ignore[attr-defined]
            if ep_scripts:
                for script in console_scripts:
                    if script not in ep_scripts:
                        ep_scripts.append(console_scripts)
            else:
                ep_scripts = console_scripts

            dist.entry_points["console_scripts"] = ep_scripts  # type: ignore[attr-defined]

    class sdist_rust_extension(sdist_base_class):  # type: ignore[misc,valid-type]
        user_options = sdist_options
        boolean_options = sdist_boolean_options
        negative_opt = sdist_negative_opt

        def initialize_options(self) -> None:
            super().initialize_options()
            self.vendor_crates = 0

        def make_distribution(self) -> None:
            if self.vendor_crates:
                manifest_paths = []

                # Collate cargo manifest options together.
                # We can cheat here, as the only valid options are the simple strings
                # --frozen, --locked, or --offline.
                #
                # https://doc.rust-lang.org/cargo/commands/cargo-build.html#manifest-options
                cargo_manifest_args: Set[str] = set()
                env: Optional[Env] = None
                env_source: Optional[str] = None
                for ext in self.distribution.rust_extensions:
                    if env is not None:
                        if ext.env != env:
                            raise ValueError(
                                f"For vendoring, all extensions must have the same environment variables, "
                                f"but {env_source} and {ext.name} differ:\n"
                                f"{env_source}: {env}\n"
                                f"{ext.name}: {ext.env}"
                            )
                    else:
                        env = ext.env
                        env_source = ext.name
                    manifest_paths.append(ext.path)
                    if ext.cargo_manifest_args:
                        cargo_manifest_args.update(ext.cargo_manifest_args)

                if manifest_paths:
                    base_dir = self.distribution.get_fullname()
                    dot_cargo_path = os.path.join(base_dir, ".cargo")
                    self.mkpath(dot_cargo_path)
                    cargo_config_path = os.path.join(dot_cargo_path, "config.toml")
                    vendor_path = os.path.join(dot_cargo_path, "vendor")
                    command = ["cargo", "vendor"]
                    if cargo_manifest_args:
                        command.extend(sorted(cargo_manifest_args))
                    # additional Cargo.toml for extension 1..n
                    for extra_path in manifest_paths[1:]:
                        command.append("--sync")
                        command.append(extra_path)
                    # `cargo vendor --sync` accepts multiple values, for example
                    # `cargo vendor --sync a --sync b --sync c vendor_path`
                    # but it would also consider vendor_path as --sync value
                    # set --manifest-path before vendor_path and after --sync to workaround that
                    # See https://docs.rs/clap/latest/clap/struct.Arg.html#method.multiple for detail
                    command.extend(["--manifest-path", manifest_paths[0], vendor_path])
                    run_subprocess(command, env=env, check=True)

                    cargo_config = _CARGO_VENDOR_CONFIG

                    # Check whether `.cargo/config`/`.cargo/config.toml` already exists
                    existing_cargo_config = None
                    for filename in (
                        f".cargo{os.sep}config",
                        f".cargo{os.sep}config.toml",
                    ):
                        if filename in self.filelist.files:
                            existing_cargo_config = filename
                            break

                    if existing_cargo_config:
                        cargo_config_path = os.path.join(
                            base_dir, existing_cargo_config
                        )
                        # Append vendor config to original cargo config
                        with open(existing_cargo_config, "rb") as f:
                            cargo_config += f.read() + b"\n"

                    with open(cargo_config_path, "wb") as f:
                        f.write(cargo_config)

            super().make_distribution()

    dist.cmdclass["sdist"] = sdist_rust_extension

    build_ext_base_class = cast(
        Type[build_ext], dist.cmdclass.get("build_ext", build_ext)
    )
    build_ext_options = build_ext_base_class.user_options.copy()
    build_ext_options.append(("target", None, "Build for the target triple"))

    class build_ext_rust_extension(build_ext_base_class):  # type: ignore[misc,valid-type]
        user_options = build_ext_options

        def initialize_options(self) -> None:
            super().initialize_options()
            self.target = os.getenv("CARGO_BUILD_TARGET")

        def run(self) -> None:
            super().run()
            if self.distribution.rust_extensions:
                logger.info("running build_rust")
                build_rust = self.get_finalized_command("build_rust")
                build_rust.inplace = self.inplace
                build_rust.target = self.target
                build_rust.verbose = self.verbose
                build_rust.plat_name = self._get_wheel_plat_name() or self.plat_name
                build_rust.run()

        def _get_wheel_plat_name(self) -> Optional[str]:
            cmd = _get_bdist_wheel_cmd(self.distribution)
            return cast(Optional[str], getattr(cmd, "plat_name", None))

    dist.cmdclass["build_ext"] = build_ext_rust_extension

    clean_base_class = dist.cmdclass.get("clean")

    if clean_base_class is not None:

        class clean_rust_extension(clean_base_class):  # type: ignore[misc,valid-type]
            def run(self) -> None:
                super().run()
                if not self.dry_run:
                    self.run_command("clean_rust")

        dist.cmdclass["clean"] = clean_rust_extension

    install_base_class = cast(Type[install], dist.cmdclass.get("install", install))

    # this is required to make install_scripts compatible with RustBin
    class install_rust_extension(install_base_class):  # type: ignore[misc,valid-type]
        def run(self) -> None:
            super().run()
            install_rustbin = False
            if self.distribution.rust_extensions:
                install_rustbin = any(
                    isinstance(ext, RustBin)
                    for ext in self.distribution.rust_extensions
                )
            if install_rustbin:
                self.run_command("install_scripts")

    dist.cmdclass["install"] = install_rust_extension

    install_lib_base_class = cast(
        Type[install_lib], dist.cmdclass.get("install_lib", install_lib)
    )

    # prevent RustBin from being installed to data_dir
    class install_lib_rust_extension(install_lib_base_class):  # type: ignore[misc,valid-type]
        def get_exclusions(self) -> Set[str]:
            exclusions: Set[str] = super().get_exclusions()
            install_scripts_obj = cast(
                install_scripts, self.get_finalized_command("install_scripts")
            )
            scripts_path = install_scripts_obj.build_dir
            if self.distribution.rust_extensions:
                exe = sysconfig.get_config_var("EXE")
                for ext in self.distribution.rust_extensions:
                    if isinstance(ext, RustBin):
                        executable_name = ext.name
                        if exe is not None:
                            executable_name += exe
                        exclusions.add(os.path.join(scripts_path, executable_name))
            return exclusions

    dist.cmdclass["install_lib"] = install_lib_rust_extension

    install_scripts_base_class = cast(
        Type[install_scripts], dist.cmdclass.get("install_scripts", install_scripts)
    )

    # this is required to make install_scripts compatible with RustBin
    class install_scripts_rust_extension(install_scripts_base_class):  # type: ignore[misc,valid-type]
        def run(self) -> None:
            super().run()
            install_scripts_obj = cast(
                install_scripts, self.get_finalized_command("install_scripts")
            )
            scripts_path = install_scripts_obj.build_dir
            if os.path.isdir(scripts_path):
                for file in os.listdir(scripts_path):
                    script_path = os.path.join(scripts_path, file)
                    if os.path.isfile(script_path):
                        with open(os.path.join(script_path), "rb") as script_reader:
                            self.write_script(file, script_reader.read(), mode="b")

    dist.cmdclass["install_scripts"] = install_scripts_rust_extension

    if bdist_wheel is not None:
        bdist_wheel_base_class = cast(
            Type[bdist_wheel], dist.cmdclass.get("bdist_wheel", bdist_wheel)
        )
        bdist_wheel_options = bdist_wheel_base_class.user_options.copy()
        bdist_wheel_options.append(("target", None, "Build for the target triple"))

        # this is for console entries
        class bdist_wheel_rust_extension(bdist_wheel_base_class):  # type: ignore[misc,valid-type]
            user_options = bdist_wheel_options

            def initialize_options(self) -> None:
                super().initialize_options()
                self.target = os.getenv("CARGO_BUILD_TARGET")

            def get_tag(self) -> Tuple[str, str, str]:
                python, abi, plat = super().get_tag()
                arch_flags = os.getenv("ARCHFLAGS")
                universal2 = False
                if self.plat_name.startswith("macosx-") and arch_flags:
                    universal2 = "x86_64" in arch_flags and "arm64" in arch_flags
                if universal2 and plat.startswith("macosx_"):
                    from wheel.macosx_libfile import calculate_macosx_platform_tag

                    macos_target = os.getenv("MACOSX_DEPLOYMENT_TARGET")
                    if macos_target is None:
                        # Example: macosx_11_0_arm64
                        macos_target = ".".join(plat.split("_")[1:3])
                    plat = calculate_macosx_platform_tag(
                        self.bdist_dir, "macosx-{}-universal2".format(macos_target)
                    )
                return python, abi, plat

        dist.cmdclass["bdist_wheel"] = bdist_wheel_rust_extension


def rust_extensions(
    dist: Distribution, attr: Literal["rust_extensions"], value: List[RustExtension]
) -> None:
    assert attr == "rust_extensions"
    has_rust_extensions = len(value) > 0

    # Monkey patch has_ext_modules to include Rust extensions.
    orig_has_ext_modules = dist.has_ext_modules
    dist.has_ext_modules = lambda: (orig_has_ext_modules() or has_rust_extensions)  # type: ignore[method-assign]

    if has_rust_extensions:
        add_rust_extension(dist)


def pyprojecttoml_config(dist: Distribution) -> None:
    try:
        with open("pyproject.toml", "rb") as f:
            cfg = toml_load(f).get("tool", {}).get("setuptools-rust")
    except FileNotFoundError:
        return None

    if cfg:
        modules = map(partial(_create, RustExtension), cfg.get("ext-modules", []))
        binaries = map(partial(_create, RustBin), cfg.get("bins", []))
        dist.rust_extensions = [*modules, *binaries]  # type: ignore[attr-defined]
        rust_extensions(dist, "rust_extensions", dist.rust_extensions)  # type: ignore[attr-defined]


def _create(constructor: Type[T], config: dict) -> T:
    kwargs = {
        # PEP 517/621 convention: pyproject.toml uses dashes
        k.replace("-", "_"): v
        for k, v in config.items()
    }
    if "binding" in config:
        kwargs["binding"] = Binding[config["binding"]]
    if "strip" in config:
        kwargs["strip"] = Strip[config["strip"]]
    return constructor(**kwargs)


_CARGO_VENDOR_CONFIG = b"""
[source.crates-io]
replace-with = "vendored-sources"

[source.vendored-sources]
directory = ".cargo/vendor"
"""<|MERGE_RESOLUTION|>--- conflicted
+++ resolved
@@ -51,11 +51,7 @@
             (
                 "no-vendor-crates",
                 None,
-<<<<<<< HEAD
-                "don't vendor Rust crates.[default; enable with --vendor-crates]",
-=======
                 "don't vendor Rust crates. [default; enable with --vendor-crates]",
->>>>>>> 52bc8d7a
             ),
         ]
     )
